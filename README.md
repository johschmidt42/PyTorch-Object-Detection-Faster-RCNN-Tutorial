--- conflicted
+++ resolved
@@ -97,11 +97,7 @@
 
 Examples on how to create a Faster-RCNN model with pretrained ResNet backbone (ImageNet), examples are given in
 the [tests section](tests). Pay special attention to
-<<<<<<< HEAD
-the [test_faster_RCNN.py::test_get_faster_rcnn_resnet](test_faster_RCNN.py). Recommendation: Run the test in debugger mode.
-=======
 the [test_faster_RCNN.py::test_get_faster_rcnn_resnet](tests/test_faster_RCNN.py). Recommendation: Run the test in debugger mode.
->>>>>>> 127df329
 
 ## Notes
 
